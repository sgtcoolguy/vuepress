/* global BASE_URL, GA_ID, ga, SW_ENABLED, VUEPRESS_VERSION, LAST_COMMIT_HASH*/

import { createApp } from './app'
import SWUpdateEvent from './SWUpdateEvent'
import { register } from 'register-service-worker'

const { app, router } = createApp()

<<<<<<< HEAD
// TODO Separate it into a plugin ('vuepress-plugin-ga')
=======
window.__VUEPRESS_VERSION__ = {
  version: VUEPRESS_VERSION,
  hash: LAST_COMMIT_HASH
}

>>>>>>> 5084fcab
// Google analytics integration
if (process.env.NODE_ENV === 'production' && GA_ID) {
  (function (i, s, o, g, r, a, m) {
    i['GoogleAnalyticsObject'] = r
    i[r] = i[r] || function () {
      (i[r].q = i[r].q || []).push(arguments)
    }
    i[r].l = 1 * new Date()
    a = s.createElement(o)
    m = s.getElementsByTagName(o)[0]
    a.async = 1
    a.src = g
    m.parentNode.insertBefore(a, m)
  })(window, document, 'script', 'https://www.google-analytics.com/analytics.js', 'ga')

  ga('create', GA_ID, 'auto')
  ga('send', 'pageview')

  router.afterEach(function (to) {
    ga('set', 'page', to.fullPath)
    ga('send', 'pageview')
  })
}

router.onReady(() => {
  app.$mount('#app')

  // TODO Separate it into a plugin ('vuepress-plugin-pwa')
  // Register service worker
  if (process.env.NODE_ENV === 'production' &&
    SW_ENABLED &&
    window.location.protocol === 'https:') {
    register(`${BASE_URL}service-worker.js`, {
      ready () {
        console.log('[vuepress:sw] Service worker is active.')
        app.$refs.layout.$emit('sw-ready')
      },
      cached (registration) {
        console.log('[vuepress:sw] Content has been cached for offline use.')
        app.$refs.layout.$emit('sw-cached', new SWUpdateEvent(registration))
      },
      updated (registration) {
        console.log('[vuepress:sw] Content updated.')
        app.$refs.layout.$emit('sw-updated', new SWUpdateEvent(registration))
      },
      offline () {
        console.log('[vuepress:sw] No internet connection found. App is running in offline mode.')
        app.$refs.layout.$emit('sw-offline')
      },
      error (err) {
        console.error('[vuepress:sw] Error during service worker registration:', err)
        app.$refs.layout.$emit('sw-error', err)
        if (GA_ID) {
          ga('send', 'exception', {
            exDescription: err.message,
            exFatal: false
          })
        }
      }
    })
  }
})<|MERGE_RESOLUTION|>--- conflicted
+++ resolved
@@ -6,15 +6,12 @@
 
 const { app, router } = createApp()
 
-<<<<<<< HEAD
-// TODO Separate it into a plugin ('vuepress-plugin-ga')
-=======
 window.__VUEPRESS_VERSION__ = {
   version: VUEPRESS_VERSION,
   hash: LAST_COMMIT_HASH
 }
 
->>>>>>> 5084fcab
+// TODO Separate it into a plugin ('vuepress-plugin-ga')
 // Google analytics integration
 if (process.env.NODE_ENV === 'production' && GA_ID) {
   (function (i, s, o, g, r, a, m) {
