const path = require('path')
const fs = require('fs-extra')
const resolveOptions = require('./resolveOptions')
<<<<<<< HEAD
const resolveSiteData = require('./resolveSiteData')
const resolvePlugin = require('./resolvePlugin')
const { genRoutesFile } = require('./codegen')
const { writeTemp } = require('./util')
=======
const { genRoutesFile, genComponentRegistrationFile } = require('./codegen')
const { writeTemp, writeEnhanceTemp } = require('./util')
const logger = require('../util/logger')
const chalk = require('chalk')
>>>>>>> 5084fcab

module.exports = async function prepare (sourceDir, isProd) {
  // 1. load options
  const options = await resolveOptions(sourceDir)
  options.isProd = isProd
  const { markdown } = options

  // 2. resolve plugin
  const plugin = resolvePlugin(options)
  options.plugin = plugin

  // 3. resolve siteData
  // SiteData must be resolved after the plugin initialization
  // because plugins can be able to extend the sitedata.
  options.siteData = await resolveSiteData(options)
  Object.freeze(options)

  await plugin.hooks.ready.run()

  // 4. Apply plugin options to extend markdown.
  plugin.options.extendMarkdown.run(markdown)
  plugin.options.clientDynamicModules.run()

  // 5. generate routes code
  const routesCode = await genRoutesFile(options)
  await writeTemp('routes.js', routesCode)

  // 6. generate siteData
  const dataCode = `export const siteData = ${JSON.stringify(options.siteData, null, 2)}`
  await writeTemp('siteData.js', dataCode)

  // 7. handle user override
  const overridePath = path.resolve(sourceDir, '.vuepress/override.styl')
  const hasUserOverride = fs.existsSync(overridePath)
  await writeTemp('override.styl', hasUserOverride ? `@import(${JSON.stringify(overridePath)})` : ``)

  const stylePath = path.resolve(sourceDir, '.vuepress/style.styl')
  const hasUserStyle = fs.existsSync(stylePath)
  await writeTemp('style.styl', hasUserStyle ? `@import(${JSON.stringify(stylePath)})` : ``)

  // Temporary tip, will be removed at next release.
  if (hasUserOverride && !hasUserStyle) {
    logger.tip(
      `${chalk.magenta('override.styl')} has been split into 2 APIs, we recommend you upgrade to continue.\n` +
      `      See: ${chalk.magenta('https://vuepress.vuejs.org/default-theme-config/#simple-css-override')}`
    )
  }

  await plugin.options.enhanceAppFiles.run()

  return options
}<|MERGE_RESOLUTION|>--- conflicted
+++ resolved
@@ -1,17 +1,12 @@
 const path = require('path')
 const fs = require('fs-extra')
 const resolveOptions = require('./resolveOptions')
-<<<<<<< HEAD
 const resolveSiteData = require('./resolveSiteData')
 const resolvePlugin = require('./resolvePlugin')
 const { genRoutesFile } = require('./codegen')
 const { writeTemp } = require('./util')
-=======
-const { genRoutesFile, genComponentRegistrationFile } = require('./codegen')
-const { writeTemp, writeEnhanceTemp } = require('./util')
 const logger = require('../util/logger')
 const chalk = require('chalk')
->>>>>>> 5084fcab
 
 module.exports = async function prepare (sourceDir, isProd) {
   // 1. load options
