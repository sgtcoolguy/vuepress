{
  "name": "@vuepress/core",
  "version": "1.0.0-alpha.46",
  "description": "Minimalistic doc generator with Vue component based layout system",
  "main": "lib/index.js",
  "repository": {
    "type": "git",
    "url": "git+https://github.com/vuejs/vuepress.git",
    "directory": "packages/@vuepress/core"
  },
  "publishConfig": {
    "access": "public"
  },
  "keywords": [
    "documentation",
    "vue",
    "generator"
  ],
  "author": "Evan You",
  "maintainers": [
    {
      "name": "ULIVZ",
      "email": "chl814@foxmail.com"
    }
  ],
  "license": "MIT",
  "bugs": {
    "url": "https://github.com/vuejs/vuepress/issues"
  },
  "homepage": "https://github.com/vuejs/vuepress#readme",
  "dependencies": {
    "@babel/core": "^7.0.0",
    "@vue/babel-preset-app": "^3.1.1",
<<<<<<< HEAD
    "@vuepress/markdown": "^1.0.0-alpha.44",
    "@vuepress/markdown-loader": "^1.0.0-alpha.44",
    "@vuepress/plugin-container": "^1.0.0-alpha.44",
    "@vuepress/plugin-last-updated": "^1.0.0-alpha.44",
    "@vuepress/plugin-register-components": "^1.0.0-alpha.44",
    "@vuepress/plugin-public-files": "^1.0.0-alpha.44",
    "@vuepress/shared-utils": "^1.0.0-alpha.44",
=======
    "@vuepress/markdown": "^1.0.0-alpha.46",
    "@vuepress/markdown-loader": "^1.0.0-alpha.46",
    "@vuepress/plugin-last-updated": "^1.0.0-alpha.46",
    "@vuepress/plugin-register-components": "^1.0.0-alpha.46",
    "@vuepress/shared-utils": "^1.0.0-alpha.46",
>>>>>>> 9fba5493
    "autoprefixer": "^7.1.2",
    "babel-loader": "^8.0.4",
    "cache-loader": "^1.2.2",
    "chokidar": "^2.0.3",
    "connect-history-api-fallback": "^1.5.0",
    "cross-spawn": "^6.0.5",
    "css-loader": "^0.28.11",
    "file-loader": "^1.1.11",
    "js-yaml": "^3.11.0",
    "lru-cache": "^5.1.1",
    "mini-css-extract-plugin": "0.4.4",
    "optimize-css-assets-webpack-plugin": "^4.0.0",
    "portfinder": "^1.0.13",
    "postcss-loader": "^2.1.5",
    "toml": "^2.3.3",
    "url-loader": "^1.0.1",
    "vue": "^2.5.16",
    "vue-loader": "^15.2.4",
    "vue-router": "^3.0.2",
    "vue-server-renderer": "^2.5.16",
    "vue-template-compiler": "^2.5.16",
    "vuepress-html-webpack-plugin": "^3.2.0",
    "vuepress-plugin-container": "^2.0.0",
    "webpack": "^4.8.1",
    "webpack-chain": "^4.6.0",
    "webpack-dev-server": "^3.1.14",
    "webpack-merge": "^4.1.2",
    "webpackbar": "^2.6.1"
  },
  "engines": {
    "node": ">=8.6"
  },
  "browserslist": [
    ">1%"
  ]
}<|MERGE_RESOLUTION|>--- conflicted
+++ resolved
@@ -31,21 +31,11 @@
   "dependencies": {
     "@babel/core": "^7.0.0",
     "@vue/babel-preset-app": "^3.1.1",
-<<<<<<< HEAD
-    "@vuepress/markdown": "^1.0.0-alpha.44",
-    "@vuepress/markdown-loader": "^1.0.0-alpha.44",
-    "@vuepress/plugin-container": "^1.0.0-alpha.44",
-    "@vuepress/plugin-last-updated": "^1.0.0-alpha.44",
-    "@vuepress/plugin-register-components": "^1.0.0-alpha.44",
-    "@vuepress/plugin-public-files": "^1.0.0-alpha.44",
-    "@vuepress/shared-utils": "^1.0.0-alpha.44",
-=======
     "@vuepress/markdown": "^1.0.0-alpha.46",
     "@vuepress/markdown-loader": "^1.0.0-alpha.46",
     "@vuepress/plugin-last-updated": "^1.0.0-alpha.46",
     "@vuepress/plugin-register-components": "^1.0.0-alpha.46",
     "@vuepress/shared-utils": "^1.0.0-alpha.46",
->>>>>>> 9fba5493
     "autoprefixer": "^7.1.2",
     "babel-loader": "^8.0.4",
     "cache-loader": "^1.2.2",
